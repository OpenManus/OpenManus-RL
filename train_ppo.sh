#!/bin/bash

# --- Configuration (defaults, can be overridden via env vars) ---
export CUDA_VISIBLE_DEVICES=${CUDA_VISIBLE_DEVICES:-0,1,2,3,4,5,6,7}
WAND_PROJECT=${WAND_PROJECT:-'OpenManus-rl'}
export BASE_MODEL=${BASE_MODEL:-'meta-llama/Llama-3.2-3B'}
<<<<<<< HEAD
AGENTGYM_HOST=${AGENTGYM_HOST:-'0.0.0.0'} # Default to 0.0.0.0 for external access
=======
AGENTGYM_HOST=${AGENTGYM_HOST:-'0.0.0.0'}
>>>>>>> 2db47dd4
AGENTGYM_SQL_BIRD_PATH=${AGENTGYM_SQL_BIRD_PATH:-} # Used only for sqlgym

# --- Argument Parsing ---
usage() {
    echo "Usage: $0 --env_name <environment_name> [--num_servers <N>] [--base_port <port>] [--data_dir <path>] [--exp_name_suffix <suffix>]"
    echo "Supported env_names: webshop, webarena, maze, wordle, alfworld, sciworld, babyai, textcraft, weather, movie, academia, todo, sheet, sqlgym"
<<<<<<< HEAD
    echo "  --num_servers: Number of parallel AgentGym servers to launch (default: 1)."
    echo "  --base_port: Starting port number for servers (default varies by env)."
=======
>>>>>>> 2db47dd4
    echo "Assumes dedicated conda environments like 'agentenv-webshop' are already created and set up."
    exit 1
}

AGENTGYM_ENV_NAME="webshop" # Default environment
<<<<<<< HEAD
NUM_SERVERS=1 # Default number of servers
BASE_PORT_OVERRIDE=""
=======
AGENTGYM_PORT_OVERRIDE=""
>>>>>>> 2db47dd4
DATA_DIR_OVERRIDE=""
EXP_NAME_SUFFIX=""

while [[ $# -gt 0 ]]; do
    key="$1"
    case $key in
        --env_name)
            AGENTGYM_ENV_NAME="$2"; shift; shift;;
<<<<<<< HEAD
        --num_servers)
            NUM_SERVERS="$2"; shift; shift;;
        --base_port) # Changed from --port to --base_port
            BASE_PORT_OVERRIDE="$2"; shift; shift;;
=======
        --port)
            AGENTGYM_PORT_OVERRIDE="$2"; shift; shift;;
>>>>>>> 2db47dd4
        --data_dir)
            DATA_DIR_OVERRIDE="$2"; shift; shift;;
        --exp_name_suffix)
            EXP_NAME_SUFFIX="_$2"; shift; shift;;
        *)
            echo "Unknown option: $1"; usage;;
    esac
done

<<<<<<< HEAD
if ! [[ "$NUM_SERVERS" =~ ^[1-9][0-9]*$ ]]; then
    echo "Error: --num_servers must be a positive integer."
    usage
fi

if [ -z "$AGENTGYM_ENV_NAME" ]; then
    echo "Error: --env_name is required."; usage
fi

=======
if [ -z "$AGENTGYM_ENV_NAME" ]; then
    echo "Error: --env_name is required."; usage
fi

>>>>>>> 2db47dd4
# --- Determine Base Environment (where verl runs) ---
BASE_CONDA_ENV=${CONDA_DEFAULT_ENV:-openmanus-rl}
echo "[Info] Detected base conda environment: $BASE_CONDA_ENV"
echo "[Info] Verl trainer will run in this environment."

<<<<<<< HEAD
# --- Environment Specific Setup (Determine LAUNCH_CMD, DEFAULT_BASE_PORT, URL_PATH) ---
=======
# --- Environment Specific Setup (Determine LAUNCH_CMD, DEFAULT_PORT, URL_PATH) ---
>>>>>>> 2db47dd4
LAUNCH_CMD=""
DEFAULT_BASE_PORT="" # Renamed from DEFAULT_PORT
URL_PATH=""
# 不再使用Python -m 模块方式
# MODULE_LAUNCH_NAME=""

# 设置默认主机为0.0.0.0以允许外部访问
AGENTGYM_HOST=${AGENTGYM_HOST:-'0.0.0.0'}

case $AGENTGYM_ENV_NAME in
    webshop)
        LAUNCH_CMD="webshop --host $AGENTGYM_HOST --port \$AGENTGYM_PORT"
<<<<<<< HEAD
        DEFAULT_BASE_PORT=36001;;
    webarena)
        LAUNCH_CMD="webarena --host $AGENTGYM_HOST --port \$AGENTGYM_PORT"
        DEFAULT_BASE_PORT=8000;;
    maze)
        LAUNCH_CMD="lmrlgym --host $AGENTGYM_HOST --port \$AGENTGYM_PORT"
        DEFAULT_BASE_PORT=36001; URL_PATH="/maze/";;
    wordle)
        LAUNCH_CMD="lmrlgym --host $AGENTGYM_HOST --port \$AGENTGYM_PORT"
        DEFAULT_BASE_PORT=36001; URL_PATH="/wordle/";;
    alfworld)
        LAUNCH_CMD="alfworld --host $AGENTGYM_HOST --port \$AGENTGYM_PORT"
        DEFAULT_BASE_PORT=36001;;
    sciworld)
        LAUNCH_CMD="sciworld --host $AGENTGYM_HOST --port \$AGENTGYM_PORT"
        DEFAULT_BASE_PORT=36001;;
    babyai)
        LAUNCH_CMD="babyai --host $AGENTGYM_HOST --port \$AGENTGYM_PORT"
        DEFAULT_BASE_PORT=36001;;
    textcraft)
        LAUNCH_CMD="textcraft --host $AGENTGYM_HOST --port \$AGENTGYM_PORT"
        DEFAULT_BASE_PORT=36001;;
    weather|movie|academia|todo|sheet)
        LAUNCH_CMD="\\\$AGENTGYM_ENV_NAME --host $AGENTGYM_HOST --port \\\$AGENTGYM_PORT" # Escaped env name var
        DEFAULT_BASE_PORT=8000;;
    sqlgym)
        if [ -z "$AGENTGYM_SQL_BIRD_PATH" ]; then echo "Error: AGENTGYM_SQL_BIRD_PATH must be set for sqlgym."; exit 1; fi
        LAUNCH_CMD="AGENTENV_SQLGYM_BIRD_PATH=$AGENTGYM_SQL_BIRD_PATH sqlgym --host $AGENTGYM_HOST --port \\\$AGENTGYM_PORT"
        DEFAULT_BASE_PORT=36002;;
=======
        DEFAULT_PORT=36001;;
    webarena)
        LAUNCH_CMD="webarena --host $AGENTGYM_HOST --port \$AGENTGYM_PORT"
        DEFAULT_PORT=8000;;
    maze)
        LAUNCH_CMD="lmrlgym --host $AGENTGYM_HOST --port \$AGENTGYM_PORT"
        DEFAULT_PORT=36001; URL_PATH="/maze/";;
    wordle)
        LAUNCH_CMD="lmrlgym --host $AGENTGYM_HOST --port \$AGENTGYM_PORT"
        DEFAULT_PORT=36001; URL_PATH="/wordle/";;
    alfworld)
        LAUNCH_CMD="alfworld --host $AGENTGYM_HOST --port \$AGENTGYM_PORT"
        DEFAULT_PORT=36001;;
    sciworld)
        LAUNCH_CMD="sciworld --host $AGENTGYM_HOST --port \$AGENTGYM_PORT"
        DEFAULT_PORT=36001;;
    babyai)
        LAUNCH_CMD="babyai --host $AGENTGYM_HOST --port \$AGENTGYM_PORT"
        DEFAULT_PORT=36001;;
    textcraft)
        LAUNCH_CMD="textcraft --host $AGENTGYM_HOST --port \$AGENTGYM_PORT"
        DEFAULT_PORT=36001;;
    weather|movie|academia|todo|sheet)
        LAUNCH_CMD="\$AGENTGYM_ENV_NAME --host $AGENTGYM_HOST --port \$AGENTGYM_PORT"
        DEFAULT_PORT=8000;;
    sqlgym)
        if [ -z "$AGENTGYM_SQL_BIRD_PATH" ]; then echo "Error: AGENTGYM_SQL_BIRD_PATH must be set for sqlgym."; exit 1; fi
        LAUNCH_CMD="AGENTENV_SQLGYM_BIRD_PATH=$AGENTGYM_SQL_BIRD_PATH sqlgym --host $AGENTGYM_HOST --port \$AGENTGYM_PORT"
        DEFAULT_PORT=36002;;
>>>>>>> 2db47dd4
    *)
        echo "Error: Unsupported environment name '$AGENTGYM_ENV_NAME'"; usage;;
esac

<<<<<<< HEAD
# --- Start AgentGym Servers in Dedicated Environment ---
TARGET_ENV_NAME="agentenv-${AGENTGYM_ENV_NAME}"
AGENTGYM_PIDS=() # Array to store PIDs
AGENTGYM_PORTS=() # Array to store ports

# Check if target env exists
if ! conda env list | grep -Eq "^${TARGET_ENV_NAME}\\s"; then
    echo "[Error] Dedicated environment '$TARGET_ENV_NAME' not found. Please create it first."
    exit 1
fi

# Determine base port
AGENTGYM_BASE_PORT=${BASE_PORT_OVERRIDE:-$DEFAULT_BASE_PORT}

echo -e "\\n[Server] Starting $NUM_SERVERS AgentGym server(s) for ${AGENTGYM_ENV_NAME} in env '$TARGET_ENV_NAME'..."
echo "[Server] Base Port: ${AGENTGYM_BASE_PORT}"

# Create logs directory
mkdir -p logs

for (( i=0; i<$NUM_SERVERS; i++ )); do
    # Calculate port for this server instance
    export AGENTGYM_PORT=$((AGENTGYM_BASE_PORT + i))
    AGENTGYM_PORTS+=($AGENTGYM_PORT) # Store port

    # Prepare the specific launch command for this instance
    CURRENT_LAUNCH_CMD=$(eval echo $LAUNCH_CMD) # Substitute $AGENTGYM_PORT

    echo "[Server $(($i+1))/$NUM_SERVERS] Launching on ${AGENTGYM_HOST}:${AGENTGYM_PORT}..."
    echo "[Server $(($i+1))/$NUM_SERVERS] Command: $CURRENT_LAUNCH_CMD"

    # Run server in background using conda run
    LOG_FILE="logs/${TARGET_ENV_NAME}_server_${AGENTGYM_PORT}.log"
    echo "[Server $(($i+1))/$NUM_SERVERS] Logging to $LOG_FILE"

    # Use bash -c to handle potential env vars in launch cmd (like for sqlgym)
    conda run --no-capture-output -n "$TARGET_ENV_NAME" bash -c "$CURRENT_LAUNCH_CMD" > "$LOG_FILE" 2>&1 &
    PID=$!

    # Check if PID was obtained
    if [ -z "$PID" ]; then
        echo "[Error] Failed to get PID for AgentGym server instance $i on port $AGENTGYM_PORT."
        # Attempt to kill already launched servers before exiting
        for p in "${AGENTGYM_PIDS[@]}"; do kill $p 2>/dev/null; done
        exit 1
    fi
    AGENTGYM_PIDS+=($PID) # Store PID
    echo "[Server $(($i+1))/$NUM_SERVERS] Launched (PID: $PID)."
    sleep 2 # Small delay between starting servers
done

# --- Wait and Check Servers ---
echo "[Server] Waiting for AgentGym servers (${AGENTGYM_PIDS[*]}) to initialize..."
sleep 15 # Adjust sleep time if needed

# Check if all server processes are still running
ALL_SERVERS_RUNNING=true
for PID in "${AGENTGYM_PIDS[@]}"; do
    if ! kill -0 $PID > /dev/null 2>&1; then
        echo "[Error] AgentGym server (PID: $PID) failed to start or exited prematurely."
        # Attempt to find the corresponding log file (this is a bit heuristic)
        PORT=$(grep -oP -- "--port\\s+\\K\\d+" "logs/"*"${PID}"* 2>/dev/null || echo "unknown")
        echo "[Error] Check server log potentially named logs/${TARGET_ENV_NAME}_server_${PORT}.log or similar."
        ALL_SERVERS_RUNNING=false
    fi
done

if [ "$ALL_SERVERS_RUNNING" = false ]; then
    echo "[Error] Not all servers started successfully. Exiting."
    # Kill remaining servers
    for p in "${AGENTGYM_PIDS[@]}"; do kill $p 2>/dev/null; done
    exit 1
fi
echo "[Server] All AgentGym servers appear to be running."

# Setup trap to kill all server processes on script exit/interrupt
trap "echo '[Cleanup] Stopping AgentGym servers (PIDs: ${AGENTGYM_PIDS[*]})...'; kill ${AGENTGYM_PIDS[*]} 2>/dev/null || echo '[Cleanup] Servers already stopped.'; wait ${AGENTGYM_PIDS[*]} 2>/dev/null" EXIT

# --- Data and Experiment Naming ---
export DATA_DIR=${DATA_DIR_OVERRIDE:-"data/$AGENTGYM_ENV_NAME"} # Default data dir based on env name
export EXPERIMENT_NAME="OpenManus-rl-ppo-${BASE_MODEL##*/}-${AGENTGYM_ENV_NAME}${EXP_NAME_SUFFIX}"

=======
# --- Start AgentGym Server in its Dedicated Environment ---
TARGET_ENV_NAME="agentenv-${AGENTGYM_ENV_NAME}"
AGENTGYM_PID=""

# Check if target env exists
if ! conda env list | grep -Eq "^${TARGET_ENV_NAME}\s"; then
    echo "[Error] Dedicated environment '$TARGET_ENV_NAME' not found. Please create it first."
    exit 1
fi

# Prepare Launch Command (Prefer python -m style if defined)
export AGENTGYM_PORT=${AGENTGYM_PORT_OVERRIDE:-$DEFAULT_PORT}

# 直接使用命令行工具方式启动
FINAL_LAUNCH_CMD=$(eval echo $LAUNCH_CMD) # Substitute $AGENTGYM_PORT

echo -e "\\n[Server] Starting AgentGym server for ${AGENTGYM_ENV_NAME} in env '$TARGET_ENV_NAME'..."
echo "[Server] Host: ${AGENTGYM_HOST}, Port: ${AGENTGYM_PORT}"
echo "[Server] Launch command: $FINAL_LAUNCH_CMD"

# Create logs directory
mkdir -p logs

# Run server in background using conda run in the target environment
LOG_FILE="logs/${TARGET_ENV_NAME}_server.log"
echo "[Server] Logging to $LOG_FILE"

# 简化启动命令，直接使用conda run启动服务器
conda run -n "$TARGET_ENV_NAME" $FINAL_LAUNCH_CMD > "$LOG_FILE" 2>&1 &
AGENTGYM_PID=$!

# Check if PID was obtained
if [ -z "$AGENTGYM_PID" ]; then
    echo "[Error] Failed to get PID for AgentGym server launch command."
    exit 1
fi
echo "[Server] AgentGym server launched in '$TARGET_ENV_NAME' (PID: $AGENTGYM_PID)."

# --- Wait and Check Server ---
echo "[Server] Waiting for AgentGym server (PID: $AGENTGYM_PID) to initialize..."
sleep 15 # Adjust sleep time if needed

# Check if the process with the captured PID is still running
if ! kill -0 $AGENTGYM_PID > /dev/null 2>&1; then
    echo "[Error] AgentGym server (PID: $AGENTGYM_PID) failed to start or exited prematurely."
    echo "[Error] Check server log: $LOG_FILE"
    exit 1
fi
echo "[Server] AgentGym server appears to be running (PID: $AGENTGYM_PID)."

# Setup trap to kill the server process on script exit/interrupt
trap "echo '[Cleanup] Stopping AgentGym server (PID: $AGENTGYM_PID)...'; kill $AGENTGYM_PID 2>/dev/null || echo '[Cleanup] Server already stopped.'" EXIT

# --- Data and Experiment Naming ---
export DATA_DIR=${DATA_DIR_OVERRIDE:-"data/$AGENTGYM_ENV_NAME"} # Default data dir based on env name
export EXPERIMENT_NAME="OpenManus-rl-ppo-${BASE_MODEL##*/}-${AGENTGYM_ENV_NAME}${EXP_NAME_SUFFIX}"

>>>>>>> 2db47dd4
# --- Run PPO Training in Base Environment ---
echo -e "\\n[Trainer] Running PPO training in base environment '$BASE_CONDA_ENV'..."
export VLLM_ATTENTION_BACKEND=${VLLM_ATTENTION_BACKEND:-XFORMERS}

# Construct server base URL, adding path if needed
AGENTGYM_SERVER_BASE="http://$AGENTGYM_HOST" # Base URL without port
# Construct the list of ports as a comma-separated string for OmegaConf
AGENTGYM_PORTS_STR=$(IFS=,; echo "${AGENTGYM_PORTS[*]}")

echo "[Trainer] Using Data Directory: $DATA_DIR"
echo "[Trainer] Experiment Name: $EXPERIMENT_NAME"
<<<<<<< HEAD
echo "[Trainer] AgentGym Base URL: $AGENTGYM_SERVER_BASE"
echo "[Trainer] AgentGym Ports: $AGENTGYM_PORTS_STR" # Pass list of ports
=======
echo "[Trainer] AgentGym Base URL: $AGENTGYM_SERVER_BASE:$AGENTGYM_PORT"
>>>>>>> 2db47dd4

# Check if train/test files exist
TRAIN_FILE="$DATA_DIR/train.parquet"
TEST_FILE="$DATA_DIR/test.parquet"

if [ ! -f "$TRAIN_FILE" ]; then
    echo "[Warning] Train file not found at $TRAIN_FILE. Ensure data generation script was run for $AGENTGYM_ENV_NAME."
fi
if [ ! -f "$TEST_FILE" ]; then
    echo "[Warning] Test file not found at $TEST_FILE. Ensure data generation script was run for $AGENTGYM_ENV_NAME."
fi

<<<<<<< HEAD
# Ensure base environment is activated correctly for trainer
echo "[Trainer] Ensuring base environment '$BASE_CONDA_ENV' is active..."
CONDA_BASE=$(conda info --base)
source "${CONDA_BASE}/etc/profile.d/conda.sh"
conda activate "$BASE_CONDA_ENV" || { echo "Error: Failed to activate base env '$BASE_CONDA_ENV'"; exit 1; }

# Check and install dependencies within the base environment
echo "[Trainer] Checking and installing required dependencies in '$BASE_CONDA_ENV'..."
for pkg in tensordict codetiming ray wandb transformers; do
    if ! python -c "import $pkg" &>/dev/null; then
        echo "[Trainer] Installing missing dependency: $pkg"
        pip install $pkg
    fi
done

TRAINER_LOG_FILE="logs/${EXPERIMENT_NAME}.log"
echo "[Trainer] Logging trainer output to $TRAINER_LOG_FILE"
echo "[Trainer] Starting PPO training..."

PYTHONUNBUFFERED=1 python3 -m verl.trainer.main_ppo \\
    data.train_files=$TRAIN_FILE \\
    data.val_files=$TEST_FILE \\
    data.env_name=$AGENTGYM_ENV_NAME \\
    data.env_server_base=$AGENTGYM_SERVER_BASE \\
    data.env_ports=[${AGENTGYM_PORTS_STR}] \\ // Pass ports as a list
    data.train_data_num=null \\
    data.val_data_num=null \\
    data.train_batch_size=512 \\
    data.val_batch_size=256 \\
    data.max_prompt_length=4096 \\
    data.max_response_length=500 \\
    data.max_start_length=2048 \\
    data.max_obs_length=500 \\
    data.shuffle_train_dataloader=True \\
    algorithm.adv_estimator=gae \\
    actor_rollout_ref.model.path=$BASE_MODEL \\
    actor_rollout_ref.actor.optim.lr=1e-6 \\
    actor_rollout_ref.model.enable_gradient_checkpointing=true \\
    actor_rollout_ref.model.use_remove_padding=True \\
    actor_rollout_ref.actor.optim.lr_warmup_steps_ratio=0.95 \\
    actor_rollout_ref.actor.ppo_mini_batch_size=256 \\
    actor_rollout_ref.actor.ppo_micro_batch_size=64 \\
    actor_rollout_ref.actor.fsdp_config.param_offload=true \\
    actor_rollout_ref.actor.fsdp_config.grad_offload=true \\
    actor_rollout_ref.actor.fsdp_config.optimizer_offload=true \\
    actor_rollout_ref.rollout.log_prob_micro_batch_size=128 \\
    actor_rollout_ref.rollout.tensor_model_parallel_size=1 \\
    actor_rollout_ref.rollout.name=vllm \\
    actor_rollout_ref.rollout.gpu_memory_utilization=0.6 \\
    actor_rollout_ref.ref.log_prob_micro_batch_size=128 \\
    actor_rollout_ref.ref.fsdp_config.param_offload=True \\
    actor_rollout_ref.rollout.n_agent=1 \\
    actor_rollout_ref.rollout.temperature=1 \\
    actor_rollout_ref.actor.state_masking=true \\
    critic.optim.lr=1e-5 \\
    critic.model.use_remove_padding=True \\
    critic.optim.lr_warmup_steps_ratio=0.05 \\
    critic.model.path=$BASE_MODEL \\
    critic.model.enable_gradient_checkpointing=true \\
    critic.ppo_micro_batch_size=8 \\
    critic.model.fsdp_config.param_offload=true \\
    critic.model.fsdp_config.grad_offload=true \\
    critic.model.fsdp_config.optimizer_offload=true \\
    algorithm.kl_ctrl.kl_coef=0.001 \\
    algorithm.no_think_rl=false \\
    algorithm.reward_score_fn=agentgym \\
    trainer.critic_warmup=0 \\
    trainer.logger=['wandb'] \\
    +trainer.val_only=false \\
    +trainer.val_before_train=true \\
    trainer.default_hdfs_dir=null \\
    trainer.n_gpus_per_node=8 \\
    trainer.nnodes=1 \\
    trainer.save_freq=100 \\
    trainer.test_freq=50 \\
    trainer.project_name=$WAND_PROJECT \\
    trainer.experiment_name=$EXPERIMENT_NAME \\
    trainer.total_epochs=15 \\
    trainer.total_training_steps=305 \\
    trainer.default_hdfs_dir=null \\
    trainer.default_local_dir=verl_checkpoints/$EXPERIMENT_NAME \\
    max_turns=2 \\
    2>&1 | tee "$TRAINER_LOG_FILE" # Log trainer output

TRAINER_EXIT_CODE=$?

echo "PPO training finished with exit code $TRAINER_EXIT_CODE."

# Cleanup is handled by the trap

=======
TRAINER_LOG_FILE="logs/${EXPERIMENT_NAME}.log"
echo "[Trainer] Logging trainer output to $TRAINER_LOG_FILE"

# 正确方式激活conda环境（使用source）
echo "[Trainer] Activating base environment for training..."
# 获取conda base路径并确保conda.sh可用
CONDA_BASE=$(conda info --base)
source "${CONDA_BASE}/etc/profile.d/conda.sh"
conda activate openmanus-rl

# 检查并安装必要的依赖
echo "[Trainer] Checking and installing required dependencies..."
if ! python -c "import tensordict" &>/dev/null; then
    echo "[Trainer] Installing missing dependency: tensordict"
    pip install tensordict
fi

echo "[Trainer] Starting PPO training..."
PYTHONUNBUFFERED=1 python3 -m verl.trainer.main_ppo \
    data.train_files=$TRAIN_FILE \
    data.val_files=$TEST_FILE \
    data.env_name=$AGENTGYM_ENV_NAME \
    data.env_server_base=$AGENTGYM_SERVER_BASE \
    data.env_port=$AGENTGYM_PORT \
    data.train_data_num=null \
    data.val_data_num=null \
    data.train_batch_size=512 \
    data.val_batch_size=256 \
    data.max_prompt_length=4096 \
    data.max_response_length=500 \
    data.max_start_length=2048 \
    data.max_obs_length=500 \
    data.shuffle_train_dataloader=True \
    algorithm.adv_estimator=gae \
    actor_rollout_ref.model.path=$BASE_MODEL \
    actor_rollout_ref.actor.optim.lr=1e-6 \
    actor_rollout_ref.model.enable_gradient_checkpointing=true \
    actor_rollout_ref.model.use_remove_padding=True \
    actor_rollout_ref.actor.optim.lr_warmup_steps_ratio=0.95 \
    actor_rollout_ref.actor.ppo_mini_batch_size=256 \
    actor_rollout_ref.actor.ppo_micro_batch_size=64 \
    actor_rollout_ref.actor.fsdp_config.param_offload=true \
    actor_rollout_ref.actor.fsdp_config.grad_offload=true \
    actor_rollout_ref.actor.fsdp_config.optimizer_offload=true \
    actor_rollout_ref.rollout.log_prob_micro_batch_size=128 \
    actor_rollout_ref.rollout.tensor_model_parallel_size=1 \
    actor_rollout_ref.rollout.name=vllm \
    actor_rollout_ref.rollout.gpu_memory_utilization=0.6 \
    actor_rollout_ref.ref.log_prob_micro_batch_size=128 \
    actor_rollout_ref.ref.fsdp_config.param_offload=True \
    actor_rollout_ref.rollout.n_agent=1 \
    actor_rollout_ref.rollout.temperature=1 \
    actor_rollout_ref.actor.state_masking=true \
    critic.optim.lr=1e-5 \
    critic.model.use_remove_padding=True \
    critic.optim.lr_warmup_steps_ratio=0.05 \
    critic.model.path=$BASE_MODEL \
    critic.model.enable_gradient_checkpointing=true \
    critic.ppo_micro_batch_size=8 \
    critic.model.fsdp_config.param_offload=true \
    critic.model.fsdp_config.grad_offload=true \
    critic.model.fsdp_config.optimizer_offload=true \
    algorithm.kl_ctrl.kl_coef=0.001 \
    algorithm.no_think_rl=false \
    algorithm.reward_score_fn=agentgym \
    trainer.critic_warmup=0 \
    trainer.logger=['wandb'] \
    +trainer.val_only=false \
    +trainer.val_before_train=true \
    trainer.default_hdfs_dir=null \
    trainer.n_gpus_per_node=8 \
    trainer.nnodes=1 \
    trainer.save_freq=100 \
    trainer.test_freq=50 \
    trainer.project_name=$WAND_PROJECT \
    trainer.experiment_name=$EXPERIMENT_NAME \
    trainer.total_epochs=15 \
    trainer.total_training_steps=305 \
    trainer.default_hdfs_dir=null \
    trainer.default_local_dir=verl_checkpoints/$EXPERIMENT_NAME \
    max_turns=2 \
    2>&1 | tee "$TRAINER_LOG_FILE" # Log trainer output

TRAINER_EXIT_CODE=$?

echo "PPO training finished with exit code $TRAINER_EXIT_CODE."

# Cleanup is handled by the trap

>>>>>>> 2db47dd4
exit $TRAINER_EXIT_CODE<|MERGE_RESOLUTION|>--- conflicted
+++ resolved
@@ -4,33 +4,22 @@
 export CUDA_VISIBLE_DEVICES=${CUDA_VISIBLE_DEVICES:-0,1,2,3,4,5,6,7}
 WAND_PROJECT=${WAND_PROJECT:-'OpenManus-rl'}
 export BASE_MODEL=${BASE_MODEL:-'meta-llama/Llama-3.2-3B'}
-<<<<<<< HEAD
 AGENTGYM_HOST=${AGENTGYM_HOST:-'0.0.0.0'} # Default to 0.0.0.0 for external access
-=======
-AGENTGYM_HOST=${AGENTGYM_HOST:-'0.0.0.0'}
->>>>>>> 2db47dd4
 AGENTGYM_SQL_BIRD_PATH=${AGENTGYM_SQL_BIRD_PATH:-} # Used only for sqlgym
 
 # --- Argument Parsing ---
 usage() {
     echo "Usage: $0 --env_name <environment_name> [--num_servers <N>] [--base_port <port>] [--data_dir <path>] [--exp_name_suffix <suffix>]"
     echo "Supported env_names: webshop, webarena, maze, wordle, alfworld, sciworld, babyai, textcraft, weather, movie, academia, todo, sheet, sqlgym"
-<<<<<<< HEAD
     echo "  --num_servers: Number of parallel AgentGym servers to launch (default: 1)."
     echo "  --base_port: Starting port number for servers (default varies by env)."
-=======
->>>>>>> 2db47dd4
     echo "Assumes dedicated conda environments like 'agentenv-webshop' are already created and set up."
     exit 1
 }
 
 AGENTGYM_ENV_NAME="webshop" # Default environment
-<<<<<<< HEAD
 NUM_SERVERS=1 # Default number of servers
 BASE_PORT_OVERRIDE=""
-=======
-AGENTGYM_PORT_OVERRIDE=""
->>>>>>> 2db47dd4
 DATA_DIR_OVERRIDE=""
 EXP_NAME_SUFFIX=""
 
@@ -39,15 +28,10 @@
     case $key in
         --env_name)
             AGENTGYM_ENV_NAME="$2"; shift; shift;;
-<<<<<<< HEAD
         --num_servers)
             NUM_SERVERS="$2"; shift; shift;;
         --base_port) # Changed from --port to --base_port
             BASE_PORT_OVERRIDE="$2"; shift; shift;;
-=======
-        --port)
-            AGENTGYM_PORT_OVERRIDE="$2"; shift; shift;;
->>>>>>> 2db47dd4
         --data_dir)
             DATA_DIR_OVERRIDE="$2"; shift; shift;;
         --exp_name_suffix)
@@ -57,7 +41,6 @@
     esac
 done
 
-<<<<<<< HEAD
 if ! [[ "$NUM_SERVERS" =~ ^[1-9][0-9]*$ ]]; then
     echo "Error: --num_servers must be a positive integer."
     usage
@@ -67,35 +50,24 @@
     echo "Error: --env_name is required."; usage
 fi
 
-=======
-if [ -z "$AGENTGYM_ENV_NAME" ]; then
-    echo "Error: --env_name is required."; usage
-fi
-
->>>>>>> 2db47dd4
 # --- Determine Base Environment (where verl runs) ---
 BASE_CONDA_ENV=${CONDA_DEFAULT_ENV:-openmanus-rl}
 echo "[Info] Detected base conda environment: $BASE_CONDA_ENV"
 echo "[Info] Verl trainer will run in this environment."
 
-<<<<<<< HEAD
+
 # --- Environment Specific Setup (Determine LAUNCH_CMD, DEFAULT_BASE_PORT, URL_PATH) ---
-=======
-# --- Environment Specific Setup (Determine LAUNCH_CMD, DEFAULT_PORT, URL_PATH) ---
->>>>>>> 2db47dd4
+
 LAUNCH_CMD=""
 DEFAULT_BASE_PORT="" # Renamed from DEFAULT_PORT
 URL_PATH=""
-# 不再使用Python -m 模块方式
 # MODULE_LAUNCH_NAME=""
 
-# 设置默认主机为0.0.0.0以允许外部访问
 AGENTGYM_HOST=${AGENTGYM_HOST:-'0.0.0.0'}
 
 case $AGENTGYM_ENV_NAME in
     webshop)
         LAUNCH_CMD="webshop --host $AGENTGYM_HOST --port \$AGENTGYM_PORT"
-<<<<<<< HEAD
         DEFAULT_BASE_PORT=36001;;
     webarena)
         LAUNCH_CMD="webarena --host $AGENTGYM_HOST --port \$AGENTGYM_PORT"
@@ -125,42 +97,10 @@
         if [ -z "$AGENTGYM_SQL_BIRD_PATH" ]; then echo "Error: AGENTGYM_SQL_BIRD_PATH must be set for sqlgym."; exit 1; fi
         LAUNCH_CMD="AGENTENV_SQLGYM_BIRD_PATH=$AGENTGYM_SQL_BIRD_PATH sqlgym --host $AGENTGYM_HOST --port \\\$AGENTGYM_PORT"
         DEFAULT_BASE_PORT=36002;;
-=======
-        DEFAULT_PORT=36001;;
-    webarena)
-        LAUNCH_CMD="webarena --host $AGENTGYM_HOST --port \$AGENTGYM_PORT"
-        DEFAULT_PORT=8000;;
-    maze)
-        LAUNCH_CMD="lmrlgym --host $AGENTGYM_HOST --port \$AGENTGYM_PORT"
-        DEFAULT_PORT=36001; URL_PATH="/maze/";;
-    wordle)
-        LAUNCH_CMD="lmrlgym --host $AGENTGYM_HOST --port \$AGENTGYM_PORT"
-        DEFAULT_PORT=36001; URL_PATH="/wordle/";;
-    alfworld)
-        LAUNCH_CMD="alfworld --host $AGENTGYM_HOST --port \$AGENTGYM_PORT"
-        DEFAULT_PORT=36001;;
-    sciworld)
-        LAUNCH_CMD="sciworld --host $AGENTGYM_HOST --port \$AGENTGYM_PORT"
-        DEFAULT_PORT=36001;;
-    babyai)
-        LAUNCH_CMD="babyai --host $AGENTGYM_HOST --port \$AGENTGYM_PORT"
-        DEFAULT_PORT=36001;;
-    textcraft)
-        LAUNCH_CMD="textcraft --host $AGENTGYM_HOST --port \$AGENTGYM_PORT"
-        DEFAULT_PORT=36001;;
-    weather|movie|academia|todo|sheet)
-        LAUNCH_CMD="\$AGENTGYM_ENV_NAME --host $AGENTGYM_HOST --port \$AGENTGYM_PORT"
-        DEFAULT_PORT=8000;;
-    sqlgym)
-        if [ -z "$AGENTGYM_SQL_BIRD_PATH" ]; then echo "Error: AGENTGYM_SQL_BIRD_PATH must be set for sqlgym."; exit 1; fi
-        LAUNCH_CMD="AGENTENV_SQLGYM_BIRD_PATH=$AGENTGYM_SQL_BIRD_PATH sqlgym --host $AGENTGYM_HOST --port \$AGENTGYM_PORT"
-        DEFAULT_PORT=36002;;
->>>>>>> 2db47dd4
     *)
         echo "Error: Unsupported environment name '$AGENTGYM_ENV_NAME'"; usage;;
 esac
 
-<<<<<<< HEAD
 # --- Start AgentGym Servers in Dedicated Environment ---
 TARGET_ENV_NAME="agentenv-${AGENTGYM_ENV_NAME}"
 AGENTGYM_PIDS=() # Array to store PIDs
@@ -243,65 +183,7 @@
 export DATA_DIR=${DATA_DIR_OVERRIDE:-"data/$AGENTGYM_ENV_NAME"} # Default data dir based on env name
 export EXPERIMENT_NAME="OpenManus-rl-ppo-${BASE_MODEL##*/}-${AGENTGYM_ENV_NAME}${EXP_NAME_SUFFIX}"
 
-=======
-# --- Start AgentGym Server in its Dedicated Environment ---
-TARGET_ENV_NAME="agentenv-${AGENTGYM_ENV_NAME}"
-AGENTGYM_PID=""
-
-# Check if target env exists
-if ! conda env list | grep -Eq "^${TARGET_ENV_NAME}\s"; then
-    echo "[Error] Dedicated environment '$TARGET_ENV_NAME' not found. Please create it first."
-    exit 1
-fi
-
-# Prepare Launch Command (Prefer python -m style if defined)
-export AGENTGYM_PORT=${AGENTGYM_PORT_OVERRIDE:-$DEFAULT_PORT}
-
-# 直接使用命令行工具方式启动
-FINAL_LAUNCH_CMD=$(eval echo $LAUNCH_CMD) # Substitute $AGENTGYM_PORT
-
-echo -e "\\n[Server] Starting AgentGym server for ${AGENTGYM_ENV_NAME} in env '$TARGET_ENV_NAME'..."
-echo "[Server] Host: ${AGENTGYM_HOST}, Port: ${AGENTGYM_PORT}"
-echo "[Server] Launch command: $FINAL_LAUNCH_CMD"
-
-# Create logs directory
-mkdir -p logs
-
-# Run server in background using conda run in the target environment
-LOG_FILE="logs/${TARGET_ENV_NAME}_server.log"
-echo "[Server] Logging to $LOG_FILE"
-
-# 简化启动命令，直接使用conda run启动服务器
-conda run -n "$TARGET_ENV_NAME" $FINAL_LAUNCH_CMD > "$LOG_FILE" 2>&1 &
-AGENTGYM_PID=$!
-
-# Check if PID was obtained
-if [ -z "$AGENTGYM_PID" ]; then
-    echo "[Error] Failed to get PID for AgentGym server launch command."
-    exit 1
-fi
-echo "[Server] AgentGym server launched in '$TARGET_ENV_NAME' (PID: $AGENTGYM_PID)."
-
-# --- Wait and Check Server ---
-echo "[Server] Waiting for AgentGym server (PID: $AGENTGYM_PID) to initialize..."
-sleep 15 # Adjust sleep time if needed
-
-# Check if the process with the captured PID is still running
-if ! kill -0 $AGENTGYM_PID > /dev/null 2>&1; then
-    echo "[Error] AgentGym server (PID: $AGENTGYM_PID) failed to start or exited prematurely."
-    echo "[Error] Check server log: $LOG_FILE"
-    exit 1
-fi
-echo "[Server] AgentGym server appears to be running (PID: $AGENTGYM_PID)."
-
-# Setup trap to kill the server process on script exit/interrupt
-trap "echo '[Cleanup] Stopping AgentGym server (PID: $AGENTGYM_PID)...'; kill $AGENTGYM_PID 2>/dev/null || echo '[Cleanup] Server already stopped.'" EXIT
-
-# --- Data and Experiment Naming ---
-export DATA_DIR=${DATA_DIR_OVERRIDE:-"data/$AGENTGYM_ENV_NAME"} # Default data dir based on env name
-export EXPERIMENT_NAME="OpenManus-rl-ppo-${BASE_MODEL##*/}-${AGENTGYM_ENV_NAME}${EXP_NAME_SUFFIX}"
-
->>>>>>> 2db47dd4
+
 # --- Run PPO Training in Base Environment ---
 echo -e "\\n[Trainer] Running PPO training in base environment '$BASE_CONDA_ENV'..."
 export VLLM_ATTENTION_BACKEND=${VLLM_ATTENTION_BACKEND:-XFORMERS}
@@ -313,12 +195,9 @@
 
 echo "[Trainer] Using Data Directory: $DATA_DIR"
 echo "[Trainer] Experiment Name: $EXPERIMENT_NAME"
-<<<<<<< HEAD
+
 echo "[Trainer] AgentGym Base URL: $AGENTGYM_SERVER_BASE"
 echo "[Trainer] AgentGym Ports: $AGENTGYM_PORTS_STR" # Pass list of ports
-=======
-echo "[Trainer] AgentGym Base URL: $AGENTGYM_SERVER_BASE:$AGENTGYM_PORT"
->>>>>>> 2db47dd4
 
 # Check if train/test files exist
 TRAIN_FILE="$DATA_DIR/train.parquet"
@@ -331,7 +210,6 @@
     echo "[Warning] Test file not found at $TEST_FILE. Ensure data generation script was run for $AGENTGYM_ENV_NAME."
 fi
 
-<<<<<<< HEAD
 # Ensure base environment is activated correctly for trainer
 echo "[Trainer] Ensuring base environment '$BASE_CONDA_ENV' is active..."
 CONDA_BASE=$(conda info --base)
@@ -422,95 +300,5 @@
 
 # Cleanup is handled by the trap
 
-=======
-TRAINER_LOG_FILE="logs/${EXPERIMENT_NAME}.log"
-echo "[Trainer] Logging trainer output to $TRAINER_LOG_FILE"
-
-# 正确方式激活conda环境（使用source）
-echo "[Trainer] Activating base environment for training..."
-# 获取conda base路径并确保conda.sh可用
-CONDA_BASE=$(conda info --base)
-source "${CONDA_BASE}/etc/profile.d/conda.sh"
-conda activate openmanus-rl
-
-# 检查并安装必要的依赖
-echo "[Trainer] Checking and installing required dependencies..."
-if ! python -c "import tensordict" &>/dev/null; then
-    echo "[Trainer] Installing missing dependency: tensordict"
-    pip install tensordict
-fi
-
-echo "[Trainer] Starting PPO training..."
-PYTHONUNBUFFERED=1 python3 -m verl.trainer.main_ppo \
-    data.train_files=$TRAIN_FILE \
-    data.val_files=$TEST_FILE \
-    data.env_name=$AGENTGYM_ENV_NAME \
-    data.env_server_base=$AGENTGYM_SERVER_BASE \
-    data.env_port=$AGENTGYM_PORT \
-    data.train_data_num=null \
-    data.val_data_num=null \
-    data.train_batch_size=512 \
-    data.val_batch_size=256 \
-    data.max_prompt_length=4096 \
-    data.max_response_length=500 \
-    data.max_start_length=2048 \
-    data.max_obs_length=500 \
-    data.shuffle_train_dataloader=True \
-    algorithm.adv_estimator=gae \
-    actor_rollout_ref.model.path=$BASE_MODEL \
-    actor_rollout_ref.actor.optim.lr=1e-6 \
-    actor_rollout_ref.model.enable_gradient_checkpointing=true \
-    actor_rollout_ref.model.use_remove_padding=True \
-    actor_rollout_ref.actor.optim.lr_warmup_steps_ratio=0.95 \
-    actor_rollout_ref.actor.ppo_mini_batch_size=256 \
-    actor_rollout_ref.actor.ppo_micro_batch_size=64 \
-    actor_rollout_ref.actor.fsdp_config.param_offload=true \
-    actor_rollout_ref.actor.fsdp_config.grad_offload=true \
-    actor_rollout_ref.actor.fsdp_config.optimizer_offload=true \
-    actor_rollout_ref.rollout.log_prob_micro_batch_size=128 \
-    actor_rollout_ref.rollout.tensor_model_parallel_size=1 \
-    actor_rollout_ref.rollout.name=vllm \
-    actor_rollout_ref.rollout.gpu_memory_utilization=0.6 \
-    actor_rollout_ref.ref.log_prob_micro_batch_size=128 \
-    actor_rollout_ref.ref.fsdp_config.param_offload=True \
-    actor_rollout_ref.rollout.n_agent=1 \
-    actor_rollout_ref.rollout.temperature=1 \
-    actor_rollout_ref.actor.state_masking=true \
-    critic.optim.lr=1e-5 \
-    critic.model.use_remove_padding=True \
-    critic.optim.lr_warmup_steps_ratio=0.05 \
-    critic.model.path=$BASE_MODEL \
-    critic.model.enable_gradient_checkpointing=true \
-    critic.ppo_micro_batch_size=8 \
-    critic.model.fsdp_config.param_offload=true \
-    critic.model.fsdp_config.grad_offload=true \
-    critic.model.fsdp_config.optimizer_offload=true \
-    algorithm.kl_ctrl.kl_coef=0.001 \
-    algorithm.no_think_rl=false \
-    algorithm.reward_score_fn=agentgym \
-    trainer.critic_warmup=0 \
-    trainer.logger=['wandb'] \
-    +trainer.val_only=false \
-    +trainer.val_before_train=true \
-    trainer.default_hdfs_dir=null \
-    trainer.n_gpus_per_node=8 \
-    trainer.nnodes=1 \
-    trainer.save_freq=100 \
-    trainer.test_freq=50 \
-    trainer.project_name=$WAND_PROJECT \
-    trainer.experiment_name=$EXPERIMENT_NAME \
-    trainer.total_epochs=15 \
-    trainer.total_training_steps=305 \
-    trainer.default_hdfs_dir=null \
-    trainer.default_local_dir=verl_checkpoints/$EXPERIMENT_NAME \
-    max_turns=2 \
-    2>&1 | tee "$TRAINER_LOG_FILE" # Log trainer output
-
-TRAINER_EXIT_CODE=$?
-
-echo "PPO training finished with exit code $TRAINER_EXIT_CODE."
-
-# Cleanup is handled by the trap
-
->>>>>>> 2db47dd4
+
 exit $TRAINER_EXIT_CODE