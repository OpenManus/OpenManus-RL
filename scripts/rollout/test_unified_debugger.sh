--- conflicted
+++ resolved
@@ -38,14 +38,9 @@
     --temperature 0.0 \
     --enable_debugger \
     --max_try 5 \
-<<<<<<< HEAD
-    --debugger_model gpt-4.1 \
-    --debugger_type naive \
-=======
     --debugger_model "${DEBUGGER_MODEL}" \
     --debugger_base_url "${DEBUGGER_URL}" \
     --debugger_type advanced \
->>>>>>> 05eac05a
     --debugger_temperature 0.0 \
     --experiment_dir "${RUN_DIR}" \
     --save_all_attempts \
