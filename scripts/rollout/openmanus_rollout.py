--- conflicted
+++ resolved
@@ -637,14 +637,7 @@
         sys.exit(0)
     
     # Initialize agent (defer until after potential dry-run exit to avoid requiring API keys)
-<<<<<<< HEAD
-    # Use best_of_n temperature if best_of_n > 1, otherwise use regular temperature
-    agent_temperature = args.best_of_n_temp if args.best_of_n > 1 else args.temperature
-    
     agent = UnifiedAgent(
-=======
-    agent = OpenManusAgent(
->>>>>>> 3c56f52f
         model_name=args.model,
         temperature=agent_temperature,
         base_url=args.base_url,
@@ -707,63 +700,87 @@
                     logging.info(f"\n========== Start Batch {batch_idx + 1} Test {test_idx} ==========")
                     start_time = time.time()
                     
-                    # Best-of-N sampling: run multiple attempts and take the best
-                    if args.best_of_n > 1:
-                        # Track cumulative success across all attempts
-                        cumulative_success = np.zeros(current_batch_size, dtype=bool)
-                        all_task_success_cnt = defaultdict(int)
-                        all_task_total_cnt = defaultdict(int)
-                        total_elapsed_time = 0
+                    obs, infos = env_manager.reset()
+                    env_dones = [False] * current_batch_size
+                    
+                    # Per-env chat buffers
+                    chats = [[] for _ in range(current_batch_size)]
+                    saved_flags = [False] * current_batch_size
+                    last_infos = infos
+                    
+                    # Statistics for single round
+                    overall_success_this_round = np.zeros(current_batch_size, dtype=bool)
+                    task_success_cnt = defaultdict(int)
+                    task_total_cnt = defaultdict(int)
+                    
+                    for step_idx in range(args.max_steps):
+                        logging.info(f"Batch {batch_idx + 1} Step {step_idx}; Dones ({np.array(env_dones).sum()}/{current_batch_size}); SR {overall_success_this_round.mean():.3f}")
                         
-                        for attempt_idx in range(args.best_of_n):
-                            attempt_result = run_single_attempt(
-                                env_manager, agent, args, batch_idx, test_idx, attempt_idx,
-                                global_env_counter, run_ts, chat_base_dir, dump_fp, current_batch_size
-                            )
-                            
-                            # Update cumulative success (any successful attempt counts)
-                            cumulative_success |= attempt_result["success"]
-                            total_elapsed_time += attempt_result["elapsed_time"]
-                            
-                            # Update task counts
-                            # On first attempt, initialize task counts
-                            if attempt_idx == 0:
-                                for task, count in attempt_result["task_total_cnt"].items():
-                                    all_task_total_cnt[task] = count
-                            
-<<<<<<< HEAD
-                            # Update success counts if this attempt succeeded where previous didn't
-                            for task, count in attempt_result["task_success_cnt"].items():
-                                # Only update if this task succeeded and hasn't succeeded before
-                                if count > 0 and all_task_success_cnt.get(task, 0) == 0:
-                                    all_task_success_cnt[task] = count
-                            
-                            # Log progress
-                            current_success_rate = cumulative_success.mean()
-                            logging.info(f"  Cumulative success after {attempt_idx + 1} attempts: {current_success_rate:.4f}")
-                            
-                            # Early stopping if all environments succeeded
-                            if current_success_rate == 1.0:
-                                logging.info(f"  All environments succeeded, stopping early at attempt {attempt_idx + 1}")
-                                break
+                        # Assemble actions
+                        prompts = []
+                        idx_map = []
+                        for i in range(current_batch_size):
+                            if not env_dones[i]:
+                                prompts.append(obs["text"][i])
+                                idx_map.append(i)
                         
-                        # Use cumulative results
-                        overall_success_this_round = cumulative_success
-                        task_success_cnt = all_task_success_cnt
-                        task_total_cnt = all_task_total_cnt
+                        if not prompts:
+                            break
                         
-                    else:
-                        # Regular single attempt
-                        attempt_result = run_single_attempt(
-                            env_manager, agent, args, batch_idx, test_idx, 0,
-                            global_env_counter, run_ts, chat_base_dir, dump_fp, current_batch_size
+                        batch_actions = agent.get_actions_batch(
+                            prompts, 
+                            concurrency=args.concurrency, 
+                            retries=args.retries
                         )
                         
-                        overall_success_this_round = attempt_result["success"]
-                        task_success_cnt = attempt_result["task_success_cnt"]
-                        task_total_cnt = attempt_result["task_total_cnt"]
-                        total_elapsed_time = attempt_result["elapsed_time"]
-=======
+                        actions = ["None"] * current_batch_size
+                        for k, i in enumerate(idx_map):
+                            actions[i] = batch_actions[k]
+                        
+                        # Environment stepping
+                        prev_prompts = obs["text"]
+                        raw_actions = actions.copy()
+                        obs, rewards, dones, infos = env_manager.step(actions.copy())
+                        last_infos = infos
+                        
+                        # Process results
+                        for i in range(current_batch_size):
+                            if env_dones[i]:
+                                continue
+                            
+                            # Append chat history
+                            if prev_prompts and i < len(prev_prompts):
+                                chats[i].append({"role": "user", "content": prev_prompts[i]})
+                            chats[i].append({"role": "assistant", "content": raw_actions[i]})
+                            
+                            # Dump trajectory
+                            if args.dump_path and (i in idx_map):
+                                try:
+                                    row = {
+                                        "batch_idx": batch_idx,
+                                        "test_idx": test_idx,
+                                        "step": step_idx,
+                                        "env_id": global_env_counter + i,
+                                        "prompt": prev_prompts[i],
+                                        "action": raw_actions[i],
+                                        "reward": float(rewards[i]) if i < len(rewards) else None,
+                                        "done": bool(dones[i]) if i < len(dones) else None,
+                                        "won": bool(infos[i].get("won", False)),
+                                        "is_action_valid": bool(infos[i].get("is_action_valid", False)),
+                                    }
+                                    
+                                    # Add environment-specific fields
+                                    if args.env == "gaia":
+                                        row["pid"] = infos[i].get("pid", "unknown")
+                                    elif args.env == "alfworld":
+                                        row["gamefile"] = infos[i].get("extra.gamefile", "")
+                                    elif args.env == "webshop":
+                                        row["task_score"] = float(infos[i].get("task_score", 0))
+                                    
+                                    dump_fp.write(json.dumps(row, ensure_ascii=False) + "\n")
+                                except Exception as e:
+                                    logging.debug(f"Dump error: {e}")
+                            
                             # Check if done
                             if dones[i]:
                                 env_dones[i] = True
@@ -809,12 +826,6 @@
                                             "environment": args.env,
                                         }
                                         
-                                        # Add environment-specific task identifiers
-                                        if args.env == "alfworld":
-                                            meta["gamefile"] = infos[i].get("extra.gamefile", "")
-                                        elif args.env == "gaia":
-                                            meta["pid"] = infos[i].get("pid", "unknown")
-                                        
                                         with open(out_path, "w", encoding="utf-8") as f:
                                             json.dump({"messages": chats[i], "metadata": meta}, f, ensure_ascii=False, indent=2)
                                         saved_flags[i] = True
@@ -845,19 +856,11 @@
                                         "environment": args.env,
                                     }
                                     
-                                    # Add environment-specific task identifiers for unfinished tasks
-                                    if last_infos and i < len(last_infos):
-                                        if args.env == "alfworld":
-                                            meta["gamefile"] = last_infos[i].get("extra.gamefile", "")
-                                        elif args.env == "gaia":
-                                            meta["pid"] = last_infos[i].get("pid", "unknown")
-                                    
                                     with open(out_path, "w", encoding="utf-8") as f:
                                         json.dump({"messages": chats[i], "metadata": meta}, f, ensure_ascii=False, indent=2)
                                     saved_flags[i] = True
                                 except Exception as e:
                                     logging.debug(f"Failed to save unfinished chat: {e}")
->>>>>>> 3c56f52f
                     
                     # Round statistics
                     round_success_rate = overall_success_this_round.mean()
@@ -928,16 +931,14 @@
     logging.info(f"Environment: {args.env}")
     logging.info(f"Total batches: {num_batches} | Batch size: {args.batch_size} | Total envs processed: {global_env_counter}")
     
-<<<<<<< HEAD
     if args.best_of_n > 1:
         logging.info(f"Best-of-N sampling: {args.best_of_n} attempts per task with temperature {args.best_of_n_temp}")
-=======
-    # Echo save locations to make it easy to find outputs.
+    
+    # Echo final artifact locations for convenience
     if args.dump_path:
         logging.info(f"Trajectory file: {args.dump_path}")
     if chat_base_dir:
         logging.info(f"Chats directory: {chat_base_dir}")
->>>>>>> 3c56f52f
     
     if all_overall_success_rates:
         success_label = f"Overall success (best-of-{args.best_of_n})" if args.best_of_n > 1 else "Overall success"
